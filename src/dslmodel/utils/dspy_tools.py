--- conflicted
+++ resolved
@@ -2,26 +2,11 @@
 
 GPT_DEFAULT_MODEL = "gpt-4o-mini"
 
-<<<<<<< HEAD
 def init_lm(
     model: str = f"openai/{GPT_DEFAULT_MODEL}",
     experimental: bool = True,
     adapter: dspy.ChatAdapter | None = None,
-    **kwargs
-=======
-
-def init_lm(
-    model: str = "openai/gpt-4o-mini",
-    api_key: str | None = None,
-    api_base: str | None = None,
-    temperature: float = 0.0,
-    max_tokens: int = 1000,
-    cache: bool = True,
-    model_type: str | None = "text",
-    stop: list | None = None,
-    experimental: bool = True,
->>>>>>> 25872619
-) -> dspy.LM:
+    **kwargs) -> dspy.LM:
     """
     Initialize a language model using the new DSPy 2.5 setup.
 
@@ -42,7 +27,6 @@
     -------
         dspy.LM: Configured LM object.
     """
-<<<<<<< HEAD
     # Default configuration
     default_config = {
         "model": "openai/gpt-4o-mini",
@@ -55,14 +39,7 @@
         "stop": None,
         # "experimental": True,
     }
-=======
-    # Initialize the LM with flexible configuration options
-    if model == "openai/gpt-4o-mini":
-        lm = dspy.LM("openai/gpt-4o-mini")
-        dspy.settings.configure(lm=lm, experimental=experimental)
-        return lm
->>>>>>> 25872619
-
+    
     # Update default config with user-provided kwargs
     lm_config = {**default_config, **kwargs}
     
@@ -78,13 +55,13 @@
 
 # Presets for different use cases
 
-def init_o1(**kwargs):
-    """Initialize a reasoning model designed to solve hard problems across domains."""
-    return init_lm("openai/gpt-o1-preview", temperature=0.2, max_tokens=12000, model_type="chat", **kwargs)
+# def init_o1(**kwargs):
+#     """Initialize a reasoning model designed to solve hard problems across domains."""
+#     return init_lm("openai/gpt-o1-preview", temperature=0.2, max_tokens=12000, model_type="chat", **kwargs)
 
-def init_o1_mini(**kwargs):
-    """Initialize a model optimized for complex tasks, coding and problem-solving."""
-    return init_lm("openai/gpt-o1-mini", temperature=0.2, max_tokens=8000, model_type="chat", **kwargs)
+# def init_o1_mini(**kwargs):
+#     """Initialize a model optimized for complex tasks, coding and problem-solving."""
+#     return init_lm("openai/gpt-o1-mini", temperature=0.2, max_tokens=8000, model_type="chat", **kwargs)
 
 
 
@@ -100,22 +77,22 @@
     """Initialize the text preview version of the model for advanced text processing."""
     return init_lm("groq/llama-3.2-90b-text-preview", model_type="chat", max_tokens=8000, **kwargs)
 
-def init_creative(**kwargs):
-    """Initialize a model optimized for creative writing tasks."""
-    return init_lm("openai/gpt-4o-mini", temperature=0.9, max_tokens=2000, model_type="chat", **kwargs)
+# def init_creative(**kwargs):
+#     """Initialize a model optimized for creative writing tasks."""
+#     return init_lm("openai/gpt-4o-mini", temperature=0.9, max_tokens=2000, model_type="chat", **kwargs)
 
-def init_analytical(**kwargs):
-    """Initialize a model optimized for analytical tasks and problem-solving."""
-    return init_lm("openai/gpt-4o", temperature=0.2, max_tokens=4000, model_type="chat", **kwargs)
+# def init_analytical(**kwargs):
+#     """Initialize a model optimized for analytical tasks and problem-solving."""
+#     return init_lm("openai/gpt-4o", temperature=0.2, max_tokens=4000, model_type="chat", **kwargs)
 
-def init_coding(**kwargs):
-    """Initialize a model optimized for code generation and analysis."""
-    return init_lm("openai/gpt-4o", temperature=0.3, max_tokens=8000, model_type="chat", stop=["\n\n"], **kwargs)
+# def init_coding(**kwargs):
+#     """Initialize a model optimized for code generation and analysis."""
+#     return init_lm("openai/gpt-4o", temperature=0.3, max_tokens=8000, model_type="chat", stop=["\n\n"], **kwargs)
 
-def init_summarization(**kwargs):
-    """Initialize a model optimized for text summarization tasks."""
-    return init_lm("openai/gpt-4-turbo", temperature=0.5, max_tokens=150, model_type="chat", **kwargs)
+# def init_summarization(**kwargs):
+#     """Initialize a model optimized for text summarization tasks."""
+#     return init_lm("openai/gpt-4-turbo", temperature=0.5, max_tokens=150, model_type="chat", **kwargs)
 
-def init_qa(**kwargs):
-    """Initialize a model optimized for question-answering tasks."""
-    return init_lm("openai/gpt-4o-mini", temperature=0.4, max_tokens=1000, model_type="chat", **kwargs)+# def init_qa(**kwargs):
+#     """Initialize a model optimized for question-answering tasks."""
+#     return init_lm("openai/gpt-4o-mini", temperature=0.4, max_tokens=1000, model_type="chat", **kwargs)